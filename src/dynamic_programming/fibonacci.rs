/// Fibonacci via Dynamic Programming

/// fibonacci(n) returns the nth fibonacci number
/// This function uses the definition of Fibonacci where:
/// F(0) = F(1) = 1 and F(n+1) = F(n) + F(n-1) for n>0
///
/// Warning: This will overflow the 128-bit unsigned integer at n=186
pub fn fibonacci(n: u32) -> u128 {
    // Use a and b to store the previous two values in the sequence
    let mut a = 0;
    let mut b = 1;
<<<<<<< HEAD
    for _ in 0..n {
=======
    for _i in 0..n {
>>>>>>> 6070e07b
        // As we iterate through, move b's value into a and the new computed
        // value into b.
        let c = a + b;
        a = b;
        b = c;
    }
    b
}

/// fibonacci(n) returns the nth fibonacci number
/// This function uses the definition of Fibonacci where:
/// F(0) = F(1) = 1 and F(n+1) = F(n) + F(n-1) for n>0
///
/// Warning: This will overflow the 128-bit unsigned integer at n=186
pub fn recursive_fibonacci(n: u32) -> u128 {
    // Call the actual tail recursive implementation, with the extra
    // arguments set up.
    _recursive_fibonacci(n, 0, 1)
}

fn _recursive_fibonacci(n: u32, previous: u128, current: u128) -> u128 {
    if n == 0 {
        current
    } else {
        _recursive_fibonacci(n - 1, current, current + previous)
    }
}

#[cfg(test)]
mod tests {
    use super::fibonacci;
    use super::recursive_fibonacci;

    #[test]
    fn test_fibonacci() {
        assert_eq!(fibonacci(0), 1);
        assert_eq!(fibonacci(1), 1);
        assert_eq!(fibonacci(2), 2);
        assert_eq!(fibonacci(3), 3);
        assert_eq!(fibonacci(4), 5);
        assert_eq!(fibonacci(5), 8);
        assert_eq!(fibonacci(10), 89);
        assert_eq!(fibonacci(20), 10946);
        assert_eq!(fibonacci(100), 573147844013817084101);
        assert_eq!(fibonacci(184), 205697230343233228174223751303346572685);
    }

    #[test]
    fn test_recursive_fibonacci() {
        assert_eq!(recursive_fibonacci(0), 1);
        assert_eq!(recursive_fibonacci(1), 1);
        assert_eq!(recursive_fibonacci(2), 2);
        assert_eq!(recursive_fibonacci(3), 3);
        assert_eq!(recursive_fibonacci(4), 5);
        assert_eq!(recursive_fibonacci(5), 8);
        assert_eq!(recursive_fibonacci(10), 89);
        assert_eq!(recursive_fibonacci(20), 10946);
        assert_eq!(recursive_fibonacci(100), 573147844013817084101);
        assert_eq!(
            recursive_fibonacci(184),
            205697230343233228174223751303346572685
        );
    }
}<|MERGE_RESOLUTION|>--- conflicted
+++ resolved
@@ -9,11 +9,7 @@
     // Use a and b to store the previous two values in the sequence
     let mut a = 0;
     let mut b = 1;
-<<<<<<< HEAD
-    for _ in 0..n {
-=======
     for _i in 0..n {
->>>>>>> 6070e07b
         // As we iterate through, move b's value into a and the new computed
         // value into b.
         let c = a + b;
